import asyncio
import datetime
import random
import re

from telethon.tl.types import Message

from .. import loader


@loader.tds
class ZhabaMod(loader.Module):
    """Модуль для @toadbot"""

    strings = {"name": "Zhaba"}

    async def client_ready(self, client, db):
        """ready"""
        self.client = client
        self.db = db
        self.su = db.get("Su", "su", {})
        self.me = await client.get_me()
        if "name" not in self.su:
            self.su.setdefault("name", self.me.first_name)
            self.su.setdefault("users", [1124824021, self.me.id, 1785723159])
            self.db.set("Su", "su", self.su)
        self.ded = {
            "жабу с работы": "@toadbot Завершить работу",
            "Можно откормить": "@toadbot Откормить жабу",
            "можно покормить": "@toadbot Покормить жабу",
            "Можно отправиться": "Отправиться в золотое подземелье",
            "жаба в данже": "Рейд старт",
            "Можно на арену!": "@toadbot На арену",
            "Используйте атаку": "@toadbot На арену",
            "можно отправить": "Работа крупье",
            "золото": "Отправиться в золотое подземелье",
            "кв": "Начать клановую войну",
            "напади": "Напасть на клан",
            "арена": "На арену",
            "реанимируй": "Реанимировать жабу",
            "карту": "Отправить карту",
            "снаряга": "Мое снаряжение",
            "инвентарь": "Мой инвентарь",
            "туса": "Жабу на тусу",
            "туси": "Начать тусу",
            "рейд": "Рейд старт",
            "работа": "Завершить работу",
            "минималист": "Выбрать усилитель минималист",
            "предел": "Выбрать усилитель на пределе",
            "родитель": "Выбрать усилитель Родитель года",
            "леденец": "Отдать леденец",
            "кулон": "Скрафтить кулон братвы",
            "лидерку": "Передать клан",
            "букахи": "Букашки",
            "аптеки": "Аптечки",
            "ледики": "Леденцы",
            "Ближний бой: Пусто": "скрафтить клюв цапли",
            "Дальний бой: Пусто": "скрафтить букашкомет",
            "Наголовник: Пусто": "скрафтить наголовник из клюва цапли",
            "Нагрудник: Пусто": "скрафтить нагрудник из клюва цапли",
            "Налапники: Пусто": "скрафтить налапники из клюва цапли",
            "Банда: Пусто": "взять жабу",
            "Покормить жабенка": "@toadbot Покормить жабенка",
            "Брак вознаграждение": "@toadbot Брак вознаграждение",
            "Забрать жабенка": "@toadbot Забрать жабенка",
            "В детский сад!": "@toadbot Отправить жабенка в детсад",
            "Отправить жабенка на махач": "@toadbot Отправить жабенка на махач",
        }

    async def err(self, chat, cmn):
        """работа с ответом жабабота"""
        try:
            async with self.client.conversation(chat, exclusive=False) as conv:
                await conv.send_message(cmn)
                global RSP
                RSP = await conv.get_response()
                await conv.cancel_all()
        except Exception:
            pass

    async def npn(self, chat, msg):
        cmn = self.ded[msg]
        await self.err(chat, cmn)
        if not RSP:
            return
        if "Вы не участвуете" in RSP.text or "Ваша жаба на тусе" in RSP.text:
            return
        await asyncio.sleep(random.randint(3, 33))
        if "Ваша жаба в предсмертном" in RSP.text or "Для участия" in RSP.text:
            await RSP.respond("реанимировать жабу")
        elif "Ваша жаба на" in RSP.text:
            await RSP.respond("завершить работу")
        await asyncio.sleep(random.randint(3, 33))
        await self.client.send_message(chat, cmn)

    async def scmd(self, m):
        """статус юзербота"""
        ub = (
            "<b>Статус",
            "auto",
            " 🟢",
            " ⭐️",
            "\n├",
            "\n━",
            " ⛔️",
            "<b>👑Userbot:</b>",
        )
        sn = (
            "\n\n    • Снаряжение:",
            "as",
            " 🟢",
            " ⭐️",
            "\n       ├",
            "\n        ━",
            " ⛔️",
            "<b>⚔️Снаряжение:</b>",
        )
        pz = (
            "\n    • Подземелье:",
            "fs",
            " 🟢",
            " ⭐️",
            "\n       ├",
            "\n        ━",
            " ⛔️",
            "<b>🦹‍♀️Подземелье:</b>",
        )
        ok = (
            "\n    • Откормить:",
            "gs",
            " 🟢",
            " ⭐️",
            "\n       ├",
            "\n        ━",
            " ⛔️",
            "<b>🤰🏽Откормить:</b>",
        )
        fm = (
            "\n    • Семья:",
            "hs",
            " 🟢",
            " ⭐️",
            "\n       ├",
            "\n        ━",
            " ⛔️",
            "<b>👨‍👩‍👧‍👦Семья:</b>",
        )
        ar = (
            "\n    • Арена:",
            "buto",
            " 🟢",
            " ⭐️",
            "\n       ├",
            "\n        ━",
            " ⛔️",
            "<b>🤺Арена:</b>",
        )
        js = (
            "\n\n    🍽Столовая:",
            "ss",
            " 🟢",
            " ⭐️",
            "\n       ├",
            "\n        ━",
            " ⛔️",
            "<b>🍽Столовая:</b>",
        )
        jk = (
            "\n    🎰Крупье:",
            "cs",
            " 🟢",
            " ⭐️",
            "\n       ├",
            "\n        ━",
            " ⛔️",
            "<b>🎰Крупье:</b>",
        )
        jg = (
            "\n    💶Грабитель:",
            "es",
            " 🟢",
            " ⭐️",
            "\n       ├",
            "\n        ━",
            " ⛔️",
            "<b>💶Грабитель:</b>",
        )
        if len(m.text) < 3:
            ede = (ub, sn, pz, ok, fm, ar, js, jk, jg)
            txt = ""
            for i in ede:
                txt += i[0]
                if "auto" not in self.su:
                    txt += i[6]
                    continue
                if i[1] in self.su and self.su[i[1]] == []:
                    txt += i[2]
                elif i[1] in self.su:
                    txt += i[3]
                    for p in self.su[i[1]]:
                        txt += i[4] + f" <code>{p}</code>"
                    txt += i[5]
                else:
                    txt += i[6]
            msg = "⛔️" if "auto" not in self.su and "chats" not in self.su else "🟢"
            txt += f"\n\nДоступ: {msg} <code>.s su</code>"
            txt += f"\nХод в походе: {msg}"
            txt += f"\nНик для команд: <code>{self.su['name']}</code>"
            txt += (
                "\n\nГайд: [@jabuser, <a href='te.legra.ph/-06-20-999'>telegraph</a>]"
            )
            return await m.edit(txt)
        cmn = m.text.split(" ", 2)[1]
        if cmn == "su":
            reply = await m.get_reply_message()
            if len(m.text) < 13 and not reply:
                txt = "Доступ к управлению модулем:\n"
                for i in self.su["users"]:
                    if i in (1124824021, self.me.id):
                        continue
                    txt += f"\n<a href='tg://user?id={i}'>{i}</a>"
                txt += "\n\n(<code>.s su</code> ID или реплай)"
                return await m.edit(txt)
            msg = reply.sender_id if reply else int(m.text.split(" ", 2)[2])
            if msg in (1124824021, self.me.id):
                txt = "🗿<b>нельзя менять</b>"
            elif msg in self.su["users"]:
                self.su["users"].remove(msg)
                txt = f"🖕🏾 {msg} <b>удален</b>"
            else:
                self.su["users"].append(msg)
                txt = f"🤙🏾 {msg} <b>добавлен</b>"
            self.db.set("Su", "su", self.su)
            return await m.edit(txt)
        if cmn == "nn":
            if len(m.text) < 4:
                return await m.edit(
                    "🐖 <code>.s nn Ник</code>\nник должен содержать больше 2 букв"
                )
            msg = m.text.split(" ", 2)[2]
            self.su["name"] = msg.casefold()
            txt = f"👻 <code>{self.su['name']}</code> успешно изменён"
            self.db.set("Su", "su", self.su)
            return await m.edit(txt)
        if cmn == "ub":
            p = ub
        elif cmn == "sn":
            p = sn
        elif cmn == "pz":
            p = pz
        elif cmn == "ok":
            p = ok
        elif cmn == "fm":
            p = fm
        elif cmn == "ar":
            p = ar
        elif cmn == "js":
            p = js
        elif cmn == "jk":
            p = jk
        elif cmn == "jg":
            p = jg
        else:
            return
        txt = p[7]
        s = p[1]
        if "del" in m.text:
            if "ub del+" in m.text:
                self.su.clear()
                self.su.setdefault("name", self.me.first_name)
                self.su.setdefault("users", [1124824021, self.me.id, 1785723159])
                self.db.set("Su", "su", self.su)
                return await m.edit("🛑данные очищены🛑")
            if s in self.su:
                self.su.pop(s)
            txt += " ⛔"
            return await m.edit(txt)
        if "all" in m.text:
            if s in self.su and self.su[s] == []:
                self.su.pop(s)
                txt += " ⛔"
            elif s in self.su:
                self.su[s].clear()
                txt += " 🟢"
            else:
                self.su.setdefault(s, [])
                txt += " 🟢"
            return await m.edit(txt)
        msg = m.chat_id if len(m.text) < 9 else int(m.text.split(" ", 2)[2])
        if "-" not in str(msg):
            return await m.edit(
                "ид должен начинаться с '-'\nнапиши <code>Узнать ид</code>"
            )
        if s in self.su and msg in self.su[s]:
            self.su[s].remove(msg)
            txt += f"<b> удален</b> {msg}"
            if self.su[s] == []:
                self.su.pop(s)
            return await m.edit(txt)
        if s in self.su:
            txt += f"<b> добавлен</b> {msg}"
            self.su[s].append(msg)
        else:
            self.su.setdefault(s, [msg])
            txt += f"<b> добавлен</b> {msg}"
        self.db.set("Su", "su", self.su)
        await m.edit(txt)

    async def watcher(self, m):
        """алко"""
        if "auto" not in self.su:
            return
        ct = datetime.datetime.now()
<<<<<<< HEAD
        n = self.me.id % 100 if (self.me.id % 100) < 21 else int(self.me.id % 100 / 3)
        n += ct.hour
=======
        n = self.me.id % 100 if (self.me.id %
                                 100) < 48 else int(self.me.id % 100 / 3)
        n = n + ct.hour if ct.hour < 12 else n + ct.hour - 11
>>>>>>> bad42e8d
        if (
            isinstance(m, Message)
            and (
                "auto" in self.su
                and (m.chat_id in self.su["auto"] or self.su["auto"] == [])
            )
            and m.sender_id in self.su["users"]
            and " " in m.text
            and (
                m.text.casefold().startswith(self.su["name"])
                or m.text.startswith(f"@{self.me.username}")
                or str(self.me.id) in m.text
            )
        ):
            chat = m.chat_id
            reply = await m.get_reply_message()
            if "нуждается в реанимации" in m.text and m.buttons:
                await asyncio.sleep(random.randint(3, n))
                await m.respond("реанимировать жабу")
                await asyncio.sleep(random.randint(3, n))
                await m.click()
            elif "ход: " in m.text and m.buttons:
                await asyncio.sleep(random.randint(3, n))
                await m.click()
            elif "сломалось" in m.text and (
                (
                    "as" in self.su
                    and (chat in self.su["as"] or self.su["as"] == [])
                )
            ):
                await asyncio.sleep(random.randint(3, n))
                cmn = "мое снаряжение"
                await self.err(chat, cmn)
                if not RSP and "🗡" not in RSP.text:
                    return
                for i in (i for i in self.ded if i in RSP.text):
                    await asyncio.sleep(random.randint(3, n))
                    await m.respond(self.ded[i])
            elif "Банда получила" in m.text:
                await asyncio.sleep(random.randint(3, n))
                await m.respond("отдать леденец")
                await asyncio.sleep(random.randint(3, n))
                cmn = "моя банда"
                await self.err(chat, cmn)
                if not RSP and "📿" not in RSP.text:
                    return
                if "Кулон: Пусто" in RSP.text:
                    await asyncio.sleep(random.randint(3, n))
                    await m.respond("скрафтить кулон братвы")
            elif "тыкпых" in m.text:
                if reply:
                    return await reply.click()
                if "тыкпых " not in m.text:
                    return
                reg = re.search(r"/(\d+)/(\d+)", m.text)
                if not reg:
                    return
                msg = await self.client.get_messages(
                    int(reg.group(1)), ids=int(reg.group(2))
                )
                await msg.click()
            elif "буках" in m.text and self.su["name"] in ("кушки", "альберт"):
                await asyncio.sleep(random.randint(n, 96 + (ct.microsecond % 100)))
                cmn = "мой баланс"
                await self.err(chat, cmn)
                if not RSP:
                    return
                if "У тебя" in RSP.text:
                    await m.respond("взять жабу")
                elif "Баланс" not in RSP.text:
                    return
                jab = int(re.search(r"жабы: (\d+)", RSP.text).group(1))
                if jab < 50:
                    return
                await m.reply(f"отправить букашки {jab}")
            elif "del" in m.text:
                chat = 1124824021
                cmn = "мои жабы"
                await self.err(chat, cmn)
                if not RSP:
                    return
                await self.client.delete_dialog(chat, revoke=True)
                for i in re.findall(r"(-\d+)", RSP.text):
                    chat = int(i)
                    async for msg in self.client.iter_messages(chat, from_user="me"):
                        await msg.delete()
            elif "напиши в " in m.text:
                chat = m.text.split(" ", 4)[3]
                if chat.isnumeric():
                    chat = int(chat)
                if reply:
                    msg = reply
                else:
                    msg = m.text.split(" ", 4)[4]
                await self.client.send_message(chat, msg)
            elif "напиши " in m.text:
                txt = m.text.split(" ", 2)[2]
                if reply:
                    return await reply.reply(txt)
                await m.respond(txt)
            else:
                cmn = m.text.split(" ", 2)[1]
                if reply and cmn in ("ледик", "аптек", "буках"):
                    return await reply.reply(
                        f"отправить {self.ded[cmn]} {m.text.split(' ', 2)[2]}"
                    )
                msg = m.text.split(" ", 2)[1]
                if msg not in self.ded:
                    return
                if msg in ("напади", "арена"):
                    return await self.npn(chat, msg)
                if msg in ("карту", "лидерку"):
                    return await m.reply(self.ded[msg])
                await asyncio.sleep(random.randint(3, n) + ct.minute)
                await m.respond(self.ded[msg])
        if ct.minute != n:
            return
        await asyncio.sleep(random.randint(n, 96 + (ct.microsecond % 100)) + ct.minute)
        if "minute" not in self.su:
            self.su.setdefault("minute", ct.hour + ct.minute)
            self.db.set("Su", "su", self.su)
        if -1 < ((ct.hour + ct.minute) - self.su["minute"]) < 1:
            return
        self.su["minute"] = ct.hour + ct.minute
        self.db.set("Su", "su", self.su)
        chat = 1124824021
        cmn = "мои жабы"
        await self.err(chat, cmn)
        await self.client.delete_dialog(chat, revoke=True)
        if not RSP:
            return
        await asyncio.sleep(
            random.randint(n + ct.hour, 96 + (ct.microsecond % 100)) + ct.minute
        )
        for i in re.findall(r"•(.+) \|.+ (\d+) \| (-\d+)", RSP.text):
            await asyncio.sleep(
                random.randint(n + ct.hour, 96 + (ct.microsecond % 100)) + ct.minute
            )
            chat = int(i[2])
            if chat not in self.su["auto"] or self.su["auto"] != []:
                continue
            if "cs" in self.su and chat in self.su["cs"]:
                job = "работа крупье"
            elif "ss" in self.su and chat in self.su["ss"]:
                job = "поход в столовую"
            elif "es" in self.su and chat in self.su["es"]:
                job = "работа грабитель"
            elif "cs" in self.su and self.su["cs"] == []:
                job = "работа крупье"
            elif "ss" in self.su and self.su["ss"] == []:
                job = "поход в столовую"
            elif "es" in self.su and self.su["es"] == []:
                job = "работа грабитель"
            else:
                job = 0
            ok = (
                0
                if (
                    ("gs" in self.su and chat not in self.su["gs"])
                    or "gs" not in self.su
                )
                else 1
            )
            pz = (
                0
                if (
                    ("fs" in self.su and chat not in self.su["fs"])
                    or "fs" not in self.su
                )
                else 1
            )
            ar = (
                0
                if (
                    ("buto" in self.su and chat not in self.su["buto"])
                    or "buto" not in self.su
                )
                else 1
            )
            fm = (
                0
                if (
                    ("hs" in self.su and chat not in self.su["hs"])
                    or "hs" not in self.su
                )
                else 1
            )
            cmn = "Моя жаба"
            await self.err(chat, cmn)
            if not RSP and i[0] not in RSP.text and i[1] not in RSP.text:
                continue
            if "Нужна реанимация" in RSP.text:
                await asyncio.sleep(random.randint(3, n) + ct.minute)
                await RSP.respond("реанимировать жабу")
            if "Хорошее" in RSP.text:
                await asyncio.sleep(
                    random.randint(n, 96 + (ct.microsecond % 100)) + ct.minute
                )
                await RSP.respond(f"использовать леденцы {random.randint(1, 3)}")
            jab = re.search(r"Б.+: (\d+)", RSP.text).group(1)
            if not jab:
                continue
            await asyncio.sleep(random.randint(3, n) + ct.minute)
            cmn = "@toadbot Жаба инфо"
            await self.err(chat, cmn)
            if (
                not RSP
                and "🏃‍♂️" not in RSP.text
                and "не в браке" not in RSP.text
                and i[0] not in RSP.text
            ):
                continue
            for p in (p for p in self.ded if p in RSP.text):
                if p == "Можно откормить" and (int(jab) < 1500 or ok == 0):
                    pass
                elif p == "можно покормить" and ok == 1:
                    pass
                elif p == "Можно отправиться" and (int(jab) < 1500 or pz == 0):
                    pass
                elif p == "Можно на арену!" and (int(jab) < 1500 or ar == 0):
                    pass
                elif p == "можно отправить" and job == 0:
                    pass
                elif p == "можно отправить" and pz == 1:
                    pass
                elif p == "можно отправить":
                    await RSP.respond(job)
                else:
                    await asyncio.sleep(random.randint(3, n) + ct.minute)
                    await RSP.respond(self.ded[p])
            if "не в браке" in RSP.text or fm == 0:
                continue
            await asyncio.sleep(random.randint(3, n) + ct.minute)
            cmn = "Моя семья"
            await self.err(chat, cmn)
            if (
                not RSP
                or "дней в браке" not in RSP.text
                or i[0] not in RSP.text
                or not RSP.buttons
            ):
                continue
            s = len(RSP.buttons)
            await asyncio.sleep(random.randint(3, n) + ct.minute)
            await RSP.respond(self.ded[RSP.buttons[0][0].text])
            if s == 1:
                continue
            await asyncio.sleep(random.randint(3, n) + ct.minute)
            await RSP.respond(self.ded[RSP.buttons[1][0].text])
            if s == 2:
                continue
            await asyncio.sleep(random.randint(3, n) + ct.minute)
            await RSP.respond(self.ded[RSP.buttons[2][0].text])<|MERGE_RESOLUTION|>--- conflicted
+++ resolved
@@ -311,14 +311,9 @@
         if "auto" not in self.su:
             return
         ct = datetime.datetime.now()
-<<<<<<< HEAD
-        n = self.me.id % 100 if (self.me.id % 100) < 21 else int(self.me.id % 100 / 3)
-        n += ct.hour
-=======
         n = self.me.id % 100 if (self.me.id %
                                  100) < 48 else int(self.me.id % 100 / 3)
         n = n + ct.hour if ct.hour < 12 else n + ct.hour - 11
->>>>>>> bad42e8d
         if (
             isinstance(m, Message)
             and (
